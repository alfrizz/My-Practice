--- conflicted
+++ resolved
@@ -1,12 +1,8 @@
 #!/usr/bin/env bash
 set -euo pipefail
 
-<<<<<<< HEAD
-LOG="$HOME/scripts/sync-practice.log"
-=======
 LOG="$HOME/my_practice/scripts/sync-practice.log"
 > "$LOG"    # reset logfile each time
->>>>>>> f6490cd7
 
 LOCK="/tmp/sync-practice.lock"
 
@@ -15,66 +11,45 @@
 # -- Single instance lock
 exec 9>"$LOCK"
 if ! flock -n 9; then
+  echo "[$(date '+%F %T')] Already running; exiting." >> "$LOG"
   exit 0
 fi
 
-<<<<<<< HEAD
-=======
 echo "[$(date '+%F %T')] script invoked" >> "$LOG"
->>>>>>> f6490cd7
 
 # --- Temp dirs for Unison
 export UNISON_TMPDIR=/tmp/unison-tmp
 export TMPDIR="$UNISON_TMPDIR"
 export UNISON_NUMBACKUPS=1
 mkdir -p "$UNISON_TMPDIR"
-<<<<<<< HEAD
-export UNISON_DIR="$HOME/.unison"
-
-# ONE-TIME cleanup of any leftover Unison scratch files
-rm -rf "${UNISON_TMPDIR}/"*
-find "$HOME" "$TARGET" \
-=======
 export UNISON_DIR="$HOME/my_practice/scripts"
 
 # ONE-TIME cleanup of any leftover Unison scratch files
 rm -rf "${UNISON_TMPDIR}/"*
 find "$HOME/my_practice" "$TARGET" \
->>>>>>> f6490cd7
   -type f -name '.unison.*.unison.tmp' -delete 2>/dev/null || true
 
 # --- Wait for Windows drive to be ready (up 5 minutes)
 for i in {1..300}; do
   if mountpoint -q /mnt/g && [ -d "$TARGET" ]; then
+    echo "[$(date '+%F %T')] G: ready and target exists." >> "$LOG"
     break
   fi
-<<<<<<< HEAD
-  if (( i == 300 )); then
-=======
   (( i % 5 == 0 )) && echo "[$(date '+%F %T')] Waiting for G:... (${i}s)" >> "$LOG"
   if (( i == 300 )); then
     echo "[$(date '+%F %T')] Timeout: G: not ready. Exiting." >> "$LOG"
->>>>>>> f6490cd7
     exit 1
   fi
   sleep 1
 done
 
 # — Now that /mnt/g and $TARGET are ready, record the Boot trigger
-<<<<<<< HEAD
-
-# --- Run Unison
-unison \
-  -root "$HOME" \
-  -root "$TARGET" \
-=======
 echo "=== [$(date '+%F %T')] Boot trigger: starting Unison ===" >> "$LOG"
 
 # --- Run Unison
 unison \
   "$HOME/my_practice" \
   "$TARGET" \
->>>>>>> f6490cd7
   -fat \
   -perms 0 \
   -batch \
@@ -83,16 +58,9 @@
   -maxbackups 1 \
   -confirmmerge=false \
   -prefer newer \
-  -links false \
+  -links true \
   -fastcheck true \
   -silent \
-<<<<<<< HEAD
-  -repeat 15 \
-  -ignore 'Name .*' \
-  -ignore 'Path jlenv/**' \
-  -ignore 'Path snap/**' \
-  -ignore 'Path bin/**' \
-=======
   -repeat 30 \
   -ignore 'Name .git' \
   -ignore 'Path .git/**' \
@@ -106,6 +74,5 @@
   -ignore 'Name *~' \
   -ignore 'Name .DS_Store' \
   -ignore 'Name .Trash-0' \
->>>>>>> f6490cd7
   -ignore 'Name sync-practice.log' \
   -logfile "$LOG"